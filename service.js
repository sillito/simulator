//
// A mock HTTP service that can be one of three types:
//
// * A timed service that takes a request, waits an amount of time (determined
//   sampling from a normal distribution) and then returns a 200 or 500 response
//   (determined by a weighted coin toss).
//
// * A serial service, which calls a list of depenedent services one after the
//   other and then returns a 200 response, assuming all dependent calls succeed.
//   If any of the calls fail, the service return 500 (without waiting to call
//   additional dependencies).
//
// * A concurrent service, which is similar to a serial service, except that the
//   dependencies are called concurrently.
//
// TODO
// * Add additional distribution types, and make the distribution used
//   configurable
//
const http = require("http");
const url = require("url");
const seedrandom = require("seedrandom");

//
// configure service using command line arguments, and these defaults
//
const args = require("minimist")(process.argv.slice(2), {
  default: {
    name: "s1",
    port: 3000,
    hostname: "127.0.0.1",
    log_level: 3,
    mean: 200,
    std: 50,
    failure_rate: 0.01,
    failure_mean: 100,
    failure_std: 25,
    response_size: 1024 * 1024,
    failure_response_size: 512,
    cache_hit_rate: 0.5,
    services: [],
    type: "timed",
    max_tries: 5, // global value for all dependencies, atm
    timeout: 200, // global value for all dependencies, atm
    seed: "secret"
  }
});

const rng = seedrandom(args.seed);

function usage() {
  //
  // print a (hopefully) informative usage message
  //
  console.error("USAGE: node simulator.js ARGS");
  console.error("\t--usage\t\tprint this message");
  console.error("\t--name <name>\ta name for this service name");
  console.error("\t--port <port to listen on>");
  console.error("\t--hostname <service hostname>");
  console.error("\t--log_level [0...4]");
  console.error("\nPerformance distribution (200s)");
  console.error("\t--mean <mean>");
  console.error("\t--std <standard deviation>");
  console.error("\t--response_size <bytes>");
  console.error("\nPerformance distribution (500s)");
  console.error("\t--failure_rate [0..1]");
  console.error("\t--failure_mean <mean>");
  console.error("\t--failure_std <standard deviation>");
  console.error("\t--failure_response_size <bytes>");
  console.error("\nServices dependencies");
  console.error("\t--services <list of urls>");
  console.error("\t--type timed|serial|concurrent");
  console.error("\t--max_tries <number>");
  console.error("\t--timeout <number in ms>");
}

// a running counter of the number of currently active requests
let connectionsCount = 0;

//
// Each request is assigned a request id (unless a request id is passed as part
// of the request's query string). ATM, this is just a simple one-up counter.
//
let newRequestId = 0;

// return the existing Id or generate an auto incrementing ID
function getRequestId(request) {
  const query = url.parse(request.url, true).query;
  return query.requestId || ++newRequestId;
}

//
// Listen for requests, and respond with a status code, and response time
// determined by a set of rules intended to simulate a real service
//
// TODO: add support for reading the body of a POST request, before taking
// action on the request
//
const server = http.createServer(async (req, res) => {
  connectionsCount++;

  const startTime = Date.now();
  const startConnections = connectionsCount;
  let waitTime = 0;

  const requestId = getRequestId(req);

  req.on("aborted", () => {
    const elapsedTime = Date.now() - startTime;
    log(DEBUG, `Request aborted ${elapsedTime}ms (${waitTime}ms)`, requestId);
  });

  res.on("finish", () => {
    const elapsedTime = Date.now() - startTime;
    log(
      DEBUG,
      `cons at start=${startConnections}, at end=${connectionsCount}`,
      requestId
    );
    log(DEBUG, `sampled ms=${waitTime}, actual ms=${elapsedTime}`, requestId);

    recordMetrics({
      requestId,
      status: res.statusCode,
      serverSideTime: elapsedTime
    });

    connectionsCount -= 1;
  });

  //
  // Handle this request based on the type flag we were configured
  // with at start up
  //

  if (args.type === "timed") {
    if (weightedCoinToss(args.failure_rate)) {
      waitTime = parseInt(normalSample(args.failure_mean, args.failure_std));
      setTimeout(respond, waitTime, res, 500);
    } else {
      waitTime = parseInt(normalSample(args.mean, args.std));
      setTimeout(respond, waitTime, res, 200);
    }
  } else {
    // TODO probably should use url module to construct this
    const serviceURLs = args.services
      .split(",")
      .map(host => `${host}/?request_id=${requestId}`);

    let status;
    if (args.type === "serial") {
      status = await callServicesSerially(requestId, serviceURLs);
    } else if (args.type === "concurrent") {
      status = await callServicesConcurrently(requestId, serviceURLs);
    } else {
      log(FATAL, `Unknown service type ${args.type}`);
    }

    if (status) {
      respond(res, status);
    }
  }
});

async function callService(requestId, serviceURL) {
  //
  // Call serviceURL and call cb with the status code when the service call
  // is complete.
  //
<<<<<<< HEAD
  var startTime = Date.now();
  const { response, attempt } = await attemptRequestToService(serviceURL);
  recordMetrics({
    requestId,
=======
  var start_time = Date.now();


  if(weightedCoinToss(args.cache_hit_rate)){
    record_metrics(requestId, {
      service: serviceURL,
      status: 200,
      tries: 0,
      cache: true,
      client_side_time: Date.now() - start_time
    });
    return 200;
  }


  const { response, attempt } = await attemptRequestToService(serviceURL, 0);
  record_metrics(requestId, {
>>>>>>> b86674a7
    service: serviceURL,
    status: response.statusCode,
    tries: attempt,
    clientSideTime: Date.now() - startTime
  });

  return response.statusCode;
}

async function attemptRequestToService(serviceURL, attempt = 0, error = null) {
  attempt++;
  if (attempt > args.max_tries) {
    return { response: { statusCode: 500 }, attempt }; // TODO: what should we do when we hit max_tries?
  }

  if (error) {
    log(
      DEBUG,
      `Retry due to ${error.message} (${attempt} of ${args.max_tries})`
    );
  }

  return new Promise((resolve, reject) => {
    let request = http.request(serviceURL, response => {
      response.on("data", () => {});
      response.on("end", () => {
        if (response.statusCode === 500) {
          // retry on error response
          resolve(
            attemptRequestToService(serviceURL, attempt, {
              message: "500 status code"
            })
          );
        } else {
          resolve({ response, attempt });
        }
      });
    });

    request.on("error", e => {
      // retry on any connection errors
      resolve(attemptRequestToService(serviceURL, attempt, e));
    });

    // TODO: Verify setting a timeout without defining a function. If it auto-triggers socket, channel destruction
    request.setTimeout(args.timeout, () => {
      request.socket.destroy(); // this will trigger an error event
      reject("Request Timeout");
    });

    request.end();
  });
}

//
// The following two functions call each service in a list of service urls. The
// first calls all services concurrently, the second calls them serially. In
// either case, if one of the services responds with a status code of 500, we
// respond with a status code of 500, without waiting for all service calls.
//

async function callServicesConcurrently(requestId, serviceURLs) {
  let responsesPending = serviceURLs.length; // TODO might be worth logging this value on 500

  return new Promise(resolve => {
    serviceURLs.forEach(async serviceURL => {
      const status = await callService(requestId, serviceURL);

      // immediately return 500 error, don't allow future services calls to respond
      if (status === 500) {
        return resolve(status);
      }

      // after we have processed all, respond 200
      responsesPending--;
      if (responsesPending === 0) {
        // all service calls are complete
        return resolve(status);
      }
    });
  });
}

async function callServicesSerially(requestId, serviceURLs) {
  var serviceURL = serviceURLs.shift();

  // recurse until out of URLs to process
  if (!serviceURL) {
    return 200;
  }

  const status = await callService(requestId, serviceURL);
  if (status === 500) {
    return status;
  }

  return callServicesSerially(requestId, serviceURLs);
}

//
// This service always responds in one of two ways: 200 or 500
//

function respond(res, status) {
  let body;
  if (status == 200) {
    body = Buffer.alloc(args.response_size);
  } else if (status == 500) {
    body = Buffer.alloc(args.failure_response_size);
  } else {
    body = Buffer.alloc(args.failure_response_size);
    log(
      ERROR,
      `Unexpected response status ${status} requested to be set. Sending failure instead.`
    );
  }

  res.statusCode = status;
  res.setHeader("Content-Type", "application/octet-stream");
  res.setHeader("Content-Length", body.byteLength);
  res.end(body);
}

//
// logging facility (just logs to console, atm)
//

const DEBUG = 4,
  INFO = 3,
  WARN = 2,
  ERROR = 1,
  FATAL = 0;
const LOG_LEVEL_NAMES = ["FATAL", "ERROR", "WARN", "INFO", "DEBUG"];

function log(level, message, requestId = "") {
  if (level > args.log_level) return;

  console.error(
    `[${args.name}]\t${LOG_LEVEL_NAMES[level]}\t${requestId}\t ${message}`
  );
}

function recordMetrics(requestId, metrics) {
  console.log(JSON.stringify(metrics));
}

//
// functions for sampling from common distributions
//

function normalSample(mean, std) {
  return standardNormalSample() * std + mean;
}

function standardNormalSample() {
  //
  // Math.random() is a uniform distribution, we use the Box-Muller
  // transform to get a normal distribution:
  // https://en.wikipedia.org/wiki/Box–Muller_transform
  // https://stackoverflow.com/questions/25582882
  //
  var u = 0,
    v = 0;
  while (u === 0) u = rng(); // converting [0,1) to (0,1)
  while (v === 0) v = rng();
  return Math.sqrt(-2.0 * Math.log(u)) * Math.cos(2.0 * Math.PI * v);
}

function poisson_sample() {
  // TODO
}

function weightedCoinToss(weight) {
  //
  // returns true with probabilty 'weight' (in the interval [0..1]) and
  // false with probabilty '1-weight'
  //
  return rng() < weight;
}

//
// main entry point, when service is called directly from command line
//

if (require.main === module) {
  if (args.usage) {
    usage();
    process.exit(1);
  }

  server.listen(args.port, args.hostname, () => {
    log(INFO, `Service running at http://${args.hostname}:${args.port}/`);
    log(DEBUG, `With args ${JSON.stringify(args)}`);
  });
}<|MERGE_RESOLUTION|>--- conflicted
+++ resolved
@@ -167,30 +167,20 @@
   // Call serviceURL and call cb with the status code when the service call
   // is complete.
   //
-<<<<<<< HEAD
   var startTime = Date.now();
-  const { response, attempt } = await attemptRequestToService(serviceURL);
-  recordMetrics({
-    requestId,
-=======
-  var start_time = Date.now();
-
-
   if(weightedCoinToss(args.cache_hit_rate)){
     record_metrics(requestId, {
       service: serviceURL,
       status: 200,
       tries: 0,
       cache: true,
-      client_side_time: Date.now() - start_time
+      client_side_time: Date.now() - startTime
     });
     return 200;
   }
-
-
-  const { response, attempt } = await attemptRequestToService(serviceURL, 0);
-  record_metrics(requestId, {
->>>>>>> b86674a7
+  const { response, attempt } = await attemptRequestToService(serviceURL);
+  recordMetrics({
+    requestId,
     service: serviceURL,
     status: response.statusCode,
     tries: attempt,
